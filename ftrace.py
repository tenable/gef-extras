--- conflicted
+++ resolved
@@ -6,13 +6,12 @@
 # Load with:
 # gef> source /path/to/this/script.py
 #
-<<<<<<< HEAD
-import collections
-=======
 # Use with
 # gef> ftrace <function_name1>,<num_of_args> <function_name2>,<num_of_args>  ...
 #
->>>>>>> ecd903db
+
+import collections
+
 
 class FtraceEnterBreakpoint(gdb.Breakpoint):
     def __init__(self, location, nb_args, *args, **kwargs):
